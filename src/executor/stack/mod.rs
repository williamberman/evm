mod state;

pub use self::state::{MemoryStackSubstate, MemoryStackState, StackState};

use core::{convert::Infallible, cmp::min};
use alloc::{rc::Rc, vec::Vec};
use primitive_types::{U256, H256, H160};
use sha3::{Keccak256, Digest};
use crate::{ExitError, Stack, Opcode, Capture, Handler, Transfer,
<<<<<<< HEAD
			Context, CreateScheme, Runtime, ExitReason, ExitSucceed, Config, tracing};
=======
			Context, CreateScheme, Runtime, ExitReason, ExitSucceed, Config};
use ethereum::Log;
>>>>>>> dcf4d4d5
use crate::gasometer::{self, Gasometer};

pub enum StackExitKind {
	Succeeded,
	Reverted,
	Failed,
}

pub struct StackSubstateMetadata<'config> {
	gasometer: Gasometer<'config>,
	is_static: bool,
	depth: Option<usize>,
}

impl<'config> StackSubstateMetadata<'config> {
	pub fn new(
		gas_limit: u64,
		config: &'config Config,
	) -> Self {
		Self {
			gasometer: Gasometer::new(gas_limit, config),
			is_static: false,
			depth: None,
		}
	}

	pub fn swallow_commit(&mut self, other: Self) -> Result<(), ExitError> {
		self.gasometer.record_stipend(other.gasometer.gas())?;
		self.gasometer.record_refund(other.gasometer.refunded_gas())?;

		Ok(())
	}

	pub fn swallow_revert(&mut self, other: Self) -> Result<(), ExitError> {
		self.gasometer.record_stipend(other.gasometer.gas())?;

		Ok(())
	}

	pub fn swallow_discard(&mut self, _other: Self) -> Result<(), ExitError> {
		Ok(())
	}

	pub fn spit_child(&self, gas_limit: u64, is_static: bool) -> Self {
		Self {
			gasometer: Gasometer::new(gas_limit, self.gasometer.config()),
			is_static: is_static || self.is_static,
			depth: match self.depth {
				None => Some(0),
				Some(n) => Some(n + 1),
			},
		}
	}

	pub fn gasometer(&self) -> &Gasometer<'config> {
		&self.gasometer
	}

	pub fn gasometer_mut(&mut self) -> &mut Gasometer<'config> {
		&mut self.gasometer
	}

	pub fn is_static(&self) -> bool {
		self.is_static
	}

	pub fn depth(&self) -> Option<usize> {
		self.depth
	}
}

pub struct PrecompileOutput {
	pub exit_status: ExitSucceed,
	pub cost: u64,
	pub output: Vec<u8>,
	pub logs: Vec<Log>,
}

/// Stack-based executor.
pub struct StackExecutor<'config, S> {
	config: &'config Config,
	precompile: fn(H160, &[u8], Option<u64>, &Context) -> Option<Result<PrecompileOutput, ExitError>>,
	state: S,
}

fn no_precompile(
	_address: H160,
	_input: &[u8],
	_target_gas: Option<u64>,
	_context: &Context,
) -> Option<Result<PrecompileOutput, ExitError>> {
	None
}

impl<'config, S: StackState<'config>> StackExecutor<'config, S> {
	/// Create a new stack-based executor.
	pub fn new(
		state: S,
		config: &'config Config,
	) -> Self {
		Self::new_with_precompile(state, config, no_precompile)
	}

	/// Return a reference of the Config.
	pub fn config(
		&self
	) -> &'config Config {
		self.config
	}

	/// Create a new stack-based executor with given precompiles.
	pub fn new_with_precompile(
		state: S,
		config: &'config Config,
		precompile: fn(H160, &[u8], Option<u64>, &Context) -> Option<Result<PrecompileOutput, ExitError>>,
	) -> Self {
		Self {
			config,
			precompile,
			state,
		}
	}

	pub fn state(&self) -> &S {
		&self.state
	}

	pub fn state_mut(&mut self) -> &mut S {
		&mut self.state
	}

	pub fn into_state(self) -> S {
		self.state
	}

	/// Create a substate executor from the current executor.
	pub fn enter_substate(
		&mut self,
		gas_limit: u64,
		is_static: bool,
	) {
		self.state.enter(gas_limit, is_static);
	}

	/// Exit a substate. Panic if it results an empty substate stack.
	pub fn exit_substate(
		&mut self,
		kind: StackExitKind,
	) -> Result<(), ExitError> {
		match kind {
			StackExitKind::Succeeded => self.state.exit_commit(),
			StackExitKind::Reverted => self.state.exit_revert(),
			StackExitKind::Failed => self.state.exit_discard(),
		}
	}

	/// Execute the runtime until it returns.
	pub fn execute(&mut self, runtime: &mut Runtime) -> ExitReason {
		match runtime.run(self) {
			Capture::Exit(s) => s,
			Capture::Trap(_) => unreachable!("Trap is Infallible"),
		}
	}

	/// Get remaining gas.
	pub fn gas(&self) -> u64 {
		self.state.metadata().gasometer.gas()
	}

	/// Execute a `CREATE` transaction.
	pub fn transact_create(
		&mut self,
		caller: H160,
		value: U256,
		init_code: Vec<u8>,
		gas_limit: u64,
	) -> ExitReason {
		let transaction_cost = gasometer::create_transaction_cost(&init_code);
		match self.state.metadata_mut().gasometer.record_transaction(transaction_cost) {
			Ok(()) => (),
			Err(e) => return e.into(),
		}

		match self.create_inner(
			caller,
			CreateScheme::Legacy { caller },
			value,
			init_code,
			Some(gas_limit),
			false,
		) {
			Capture::Exit((s, _, _)) => s,
			Capture::Trap(_) => unreachable!(),
		}
	}

	/// Execute a `CREATE2` transaction.
	pub fn transact_create2(
		&mut self,
		caller: H160,
		value: U256,
		init_code: Vec<u8>,
		salt: H256,
		gas_limit: u64,
	) -> ExitReason {
		let transaction_cost = gasometer::create_transaction_cost(&init_code);
		match self.state.metadata_mut().gasometer.record_transaction(transaction_cost) {
			Ok(()) => (),
			Err(e) => return e.into(),
		}
		let code_hash = H256::from_slice(Keccak256::digest(&init_code).as_slice());

		match self.create_inner(
			caller,
			CreateScheme::Create2 { caller, code_hash, salt },
			value,
			init_code,
			Some(gas_limit),
			false,
		) {
			Capture::Exit((s, _, _)) => s,
			Capture::Trap(_) => unreachable!(),
		}
	}

	/// Execute a `CALL` transaction.
	pub fn transact_call(
		&mut self,
		caller: H160,
		address: H160,
		value: U256,
		data: Vec<u8>,
		gas_limit: u64,
	) -> (ExitReason, Vec<u8>) {
		let transaction_cost = gasometer::call_transaction_cost(&data);
		match self.state.metadata_mut().gasometer.record_transaction(transaction_cost) {
			Ok(()) => (),
			Err(e) => return (e.into(), Vec::new()),
		}

		self.state.inc_nonce(caller);

		let context = Context {
			caller,
			address,
			apparent_value: value,
		};

		match self.call_inner(address, Some(Transfer {
			source: caller,
			target: address,
			value
		}), data, Some(gas_limit), false, false, false, context) {
			Capture::Exit((s, v)) => (s, v),
			Capture::Trap(_) => unreachable!(),
		}
	}

	/// Get used gas for the current executor, given the price.
	pub fn used_gas(
		&self,
	) -> u64 {
		self.state.metadata().gasometer.total_used_gas() -
			min(self.state.metadata().gasometer.total_used_gas() / 2,
				self.state.metadata().gasometer.refunded_gas() as u64)
	}

	/// Get fee needed for the current executor, given the price.
	pub fn fee(
		&self,
		price: U256,
	) -> U256 {
		let used_gas = self.used_gas();
		U256::from(used_gas) * price
	}

	/// Get account nonce.
	pub fn nonce(&self, address: H160) -> U256 {
		self.state.basic(address).nonce
	}

	/// Get the create address from given scheme.
	pub fn create_address(&self, scheme: CreateScheme) -> H160 {
		match scheme {
			CreateScheme::Create2 { caller, code_hash, salt } => {
				let mut hasher = Keccak256::new();
				hasher.input(&[0xff]);
				hasher.input(&caller[..]);
				hasher.input(&salt[..]);
				hasher.input(&code_hash[..]);
				H256::from_slice(hasher.result().as_slice()).into()
			},
			CreateScheme::Legacy { caller } => {
				let nonce = self.nonce(caller);
				let mut stream = rlp::RlpStream::new_list(2);
				stream.append(&caller);
				stream.append(&nonce);
				H256::from_slice(Keccak256::digest(&stream.out()).as_slice()).into()
			},
			CreateScheme::Fixed(naddress) => {
				naddress
			},
		}
	}

	fn create_inner(
		&mut self,
		caller: H160,
		scheme: CreateScheme,
		value: U256,
		init_code: Vec<u8>,
		target_gas: Option<u64>,
		take_l64: bool,
	) -> Capture<(ExitReason, Option<H160>, Vec<u8>), Infallible> {
		macro_rules! try_or_fail {
			( $e:expr ) => {
				match $e {
					Ok(v) => v,
					Err(e) => return Capture::Exit((e.into(), None, Vec::new())),
				}
			}
		}

		fn l64(gas: u64) -> u64 {
			gas - gas / 64
		}

		let address = self.create_address(scheme);

		tracing::Event::Create {
			caller,
			address,
			scheme,
			value,
			init_code: &init_code,
			target_gas
		}.emit();

		if let Some(depth) = self.state.metadata().depth {
			if depth > self.config.call_stack_limit {
				return Capture::Exit((ExitError::CallTooDeep.into(), None, Vec::new()))
			}
		}

		if self.balance(caller) < value {
			return Capture::Exit((ExitError::OutOfFund.into(), None, Vec::new()))
		}

		let after_gas = if take_l64 && self.config.call_l64_after_gas {
			if self.config.estimate {
				let initial_after_gas = self.state.metadata().gasometer.gas();
				let diff = initial_after_gas - l64(initial_after_gas);
				try_or_fail!(self.state.metadata_mut().gasometer.record_cost(diff));
				self.state.metadata().gasometer.gas()
			} else {
				l64(self.state.metadata().gasometer.gas())
			}
		} else {
			self.state.metadata().gasometer.gas()
		};

		let target_gas = target_gas.unwrap_or(after_gas);

		let gas_limit = min(after_gas, target_gas);
		try_or_fail!(
			self.state.metadata_mut().gasometer.record_cost(gas_limit)
		);

		self.state.inc_nonce(caller);

		self.enter_substate(gas_limit, false);

		{
			if self.code_size(address) != U256::zero() {
				let _ = self.exit_substate(StackExitKind::Failed);
				return Capture::Exit((ExitError::CreateCollision.into(), None, Vec::new()))
			}

			if self.nonce(address) > U256::zero() {
				let _ = self.exit_substate(StackExitKind::Failed);
				return Capture::Exit((ExitError::CreateCollision.into(), None, Vec::new()))
			}

			self.state.reset_storage(address);
		}

		let context = Context {
			address,
			caller,
			apparent_value: value,
		};
		let transfer = Transfer {
			source: caller,
			target: address,
			value,
		};
		match self.state.transfer(transfer) {
			Ok(()) => (),
			Err(e) => {
				let _ = self.exit_substate(StackExitKind::Reverted);
				return Capture::Exit((ExitReason::Error(e), None, Vec::new()))
			},
		}

		if self.config.create_increase_nonce {
			self.state.inc_nonce(address);
		}

		let mut runtime = Runtime::new(
			Rc::new(init_code),
			Rc::new(Vec::new()),
			context,
			self.config,
		);

		let reason = self.execute(&mut runtime);
		log::debug!(target: "evm", "Create execution using address {}: {:?}", address, reason);

		match reason {
			ExitReason::Succeed(s) => {
				let out = runtime.machine().return_value();

				if let Some(limit) = self.config.create_contract_limit {
					if out.len() > limit {
						self.state.metadata_mut().gasometer.fail();
						let _ = self.exit_substate(StackExitKind::Failed);
						return Capture::Exit((ExitError::CreateContractLimit.into(), None, Vec::new()))
					}
				}

				match self.state.metadata_mut().gasometer.record_deposit(out.len()) {
					Ok(()) => {
						let e = self.exit_substate(StackExitKind::Succeeded);
						self.state.set_code(address, out);
						try_or_fail!(e);
						Capture::Exit((ExitReason::Succeed(s), Some(address), Vec::new()))
					},
					Err(e) => {
						let _ = self.exit_substate(StackExitKind::Failed);
						Capture::Exit((ExitReason::Error(e), None, Vec::new()))
					},
				}
			},
			ExitReason::Error(e) => {
				self.state.metadata_mut().gasometer.fail();
				let _ = self.exit_substate(StackExitKind::Failed);
				Capture::Exit((ExitReason::Error(e), None, Vec::new()))
			},
			ExitReason::Revert(e) => {
				let _ = self.exit_substate(StackExitKind::Reverted);
				Capture::Exit((ExitReason::Revert(e), None, runtime.machine().return_value()))
			},
			ExitReason::Fatal(e) => {
				self.state.metadata_mut().gasometer.fail();
				let _ = self.exit_substate(StackExitKind::Failed);
				Capture::Exit((ExitReason::Fatal(e), None, Vec::new()))
			},
		}
	}

	fn call_inner(
		&mut self,
		code_address: H160,
		transfer: Option<Transfer>,
		input: Vec<u8>,
		target_gas: Option<u64>,
		is_static: bool,
		take_l64: bool,
		take_stipend: bool,
		context: Context,
	) -> Capture<(ExitReason, Vec<u8>), Infallible> {
		macro_rules! try_or_fail {
			( $e:expr ) => {
				match $e {
					Ok(v) => v,
					Err(e) => return Capture::Exit((e.into(), Vec::new())),
				}
			}
		}

		fn l64(gas: u64) -> u64 {
			gas - gas / 64
		}

		tracing::Event::Call {
			code_address,
			transfer: &transfer,
			input: &input,
			target_gas,
			is_static,
			context: &context,
		}.emit();

		let after_gas = if take_l64 && self.config.call_l64_after_gas {
			if self.config.estimate {
				let initial_after_gas = self.state.metadata().gasometer.gas();
				let diff = initial_after_gas - l64(initial_after_gas);
				try_or_fail!(self.state.metadata_mut().gasometer.record_cost(diff));
				self.state.metadata().gasometer.gas()
			} else {
				l64(self.state.metadata().gasometer.gas())
			}
		} else {
			self.state.metadata().gasometer.gas()
		};

		let target_gas = target_gas.unwrap_or(after_gas);
		let mut gas_limit = min(target_gas, after_gas);

		try_or_fail!(
			self.state.metadata_mut().gasometer.record_cost(gas_limit)
		);

		if let Some(transfer) = transfer.as_ref() {
			if take_stipend && transfer.value != U256::zero() {
				gas_limit = gas_limit.saturating_add(self.config.call_stipend);
			}
		}

		let code = self.code(code_address);

		self.enter_substate(gas_limit, is_static);
		self.state.touch(context.address);

		if let Some(depth) = self.state.metadata().depth {
			if depth > self.config.call_stack_limit {
				let _ = self.exit_substate(StackExitKind::Reverted);
				return Capture::Exit((ExitError::CallTooDeep.into(), Vec::new()))
			}
		}

		if let Some(transfer) = transfer {
			match self.state.transfer(transfer) {
				Ok(()) => (),
				Err(e) => {
					let _ = self.exit_substate(StackExitKind::Reverted);
					return Capture::Exit((ExitReason::Error(e), Vec::new()))
				},
			}
		}

		if let Some(ret) = (self.precompile)(code_address, &input, Some(gas_limit), &context) {
			match ret {
				Ok(PrecompileOutput { exit_status , output, cost, logs }) => {
					for Log { address, topics, data} in logs {
						match self.log(address, topics, data) {
							Ok(_) => continue,
							Err(error) => {
								return Capture::Exit((ExitReason::Error(error), output));
							}
						}
					}

					let _ = self.state.metadata_mut().gasometer.record_cost(cost);
					let _ = self.exit_substate(StackExitKind::Succeeded);
					return Capture::Exit((ExitReason::Succeed(exit_status), output));
				},
				Err(e) => {
					let _ = self.exit_substate(StackExitKind::Failed);
					return Capture::Exit((ExitReason::Error(e), Vec::new()));
				},
			}
		}

		let mut runtime = Runtime::new(
			Rc::new(code),
			Rc::new(input),
			context,
			self.config,
		);

		let reason = self.execute(&mut runtime);
		log::debug!(target: "evm", "Call execution using address {}: {:?}", code_address, reason);

		match reason {
			ExitReason::Succeed(s) => {
				let _ = self.exit_substate(StackExitKind::Succeeded);
				Capture::Exit((ExitReason::Succeed(s), runtime.machine().return_value()))
			},
			ExitReason::Error(e) => {
				let _ = self.exit_substate(StackExitKind::Failed);
				Capture::Exit((ExitReason::Error(e), Vec::new()))
			},
			ExitReason::Revert(e) => {
				let _ = self.exit_substate(StackExitKind::Reverted);
				Capture::Exit((ExitReason::Revert(e), runtime.machine().return_value()))
			},
			ExitReason::Fatal(e) => {
				self.state.metadata_mut().gasometer.fail();
				let _ = self.exit_substate(StackExitKind::Failed);
				Capture::Exit((ExitReason::Fatal(e), Vec::new()))
			},
		}
	}
}

impl<'config, S: StackState<'config>> Handler for StackExecutor<'config, S> {
	type CreateInterrupt = Infallible;
	type CreateFeedback = Infallible;
	type CallInterrupt = Infallible;
	type CallFeedback = Infallible;

	fn balance(&self, address: H160) -> U256 {
		self.state.basic(address).balance
	}

	fn code_size(&self, address: H160) -> U256 {
		U256::from(self.state.code(address).len())
	}

	fn code_hash(&self, address: H160) -> H256 {
		if !self.exists(address) {
			return H256::default()
		}

		H256::from_slice(Keccak256::digest(&self.state.code(address)).as_slice())
	}

	fn code(&self, address: H160) -> Vec<u8> {
		self.state.code(address)
	}

	fn storage(&self, address: H160, index: H256) -> H256 {
		self.state.storage(address, index)
	}

	fn original_storage(&self, address: H160, index: H256) -> H256 {
		self.state.original_storage(address, index).unwrap_or_default()
	}

	fn exists(&self, address: H160) -> bool {
		if self.config.empty_considered_exists {
			self.state.exists(address)
		} else {
			self.state.exists(address) && !self.state.is_empty(address)
		}
	}

	fn gas_left(&self) -> U256 {
		U256::from(self.state.metadata().gasometer.gas())
	}

	fn gas_price(&self) -> U256 { self.state.gas_price() }
	fn origin(&self) -> H160 { self.state.origin() }
	fn block_hash(&self, number: U256) -> H256 { self.state.block_hash(number) }
	fn block_number(&self) -> U256 { self.state.block_number() }
	fn block_coinbase(&self) -> H160 { self.state.block_coinbase() }
	fn block_timestamp(&self) -> U256 { self.state.block_timestamp() }
	fn block_difficulty(&self) -> U256 { self.state.block_difficulty() }
	fn block_gas_limit(&self) -> U256 { self.state.block_gas_limit() }
	fn chain_id(&self) -> U256 { self.state.chain_id() }

	fn deleted(&self, address: H160) -> bool {
		self.state.deleted(address)
	}

	fn set_storage(&mut self, address: H160, index: H256, value: H256) -> Result<(), ExitError> {
		self.state.set_storage(address, index, value);
		Ok(())
	}

	fn log(&mut self, address: H160, topics: Vec<H256>, data: Vec<u8>) -> Result<(), ExitError> {
		self.state.log(address, topics, data);
		Ok(())
	}

	fn mark_delete(&mut self, address: H160, target: H160) -> Result<(), ExitError> {
		let balance = self.balance(address);

		tracing::Event::Suicide {
			target,
			address,
			balance,
		}.emit();

		self.state.transfer(Transfer {
			source: address,
			target,
			value: balance,
		})?;
		self.state.reset_balance(address);
		self.state.set_deleted(address);

		Ok(())
	}

	fn create(
		&mut self,
		caller: H160,
		scheme: CreateScheme,
		value: U256,
		init_code: Vec<u8>,
		target_gas: Option<u64>,
	) -> Capture<(ExitReason, Option<H160>, Vec<u8>), Self::CreateInterrupt> {
		self.create_inner(caller, scheme, value, init_code, target_gas, true)
	}

	fn call(
		&mut self,
		code_address: H160,
		transfer: Option<Transfer>,
		input: Vec<u8>,
		target_gas: Option<u64>,
		is_static: bool,
		context: Context,
	) -> Capture<(ExitReason, Vec<u8>), Self::CallInterrupt> {
		self.call_inner(code_address, transfer, input, target_gas, is_static, true, true, context)
	}

	#[inline]
	fn pre_validate(
		&mut self,
		context: &Context,
		opcode: Opcode,
		stack: &Stack
	) -> Result<(), ExitError> {
		// log::trace!(target: "evm", "Running opcode: {:?}, Pre gas-left: {:?}", opcode, gasometer.gas());

		if let Some(cost) = gasometer::static_opcode_cost(opcode) {
			self.state.metadata_mut().gasometer.record_cost(cost)?;
		} else {
			let is_static = self.state.metadata().is_static;
			let (gas_cost, memory_cost) = gasometer::dynamic_opcode_cost(
				context.address, opcode, stack, is_static, &self.config, self
			)?;

			let gasometer = &mut self.state.metadata_mut().gasometer;

			gasometer.record_dynamic_cost(gas_cost, memory_cost)?;
		}

		Ok(())
	}
}<|MERGE_RESOLUTION|>--- conflicted
+++ resolved
@@ -7,12 +7,8 @@
 use primitive_types::{U256, H256, H160};
 use sha3::{Keccak256, Digest};
 use crate::{ExitError, Stack, Opcode, Capture, Handler, Transfer,
-<<<<<<< HEAD
 			Context, CreateScheme, Runtime, ExitReason, ExitSucceed, Config, tracing};
-=======
-			Context, CreateScheme, Runtime, ExitReason, ExitSucceed, Config};
 use ethereum::Log;
->>>>>>> dcf4d4d5
 use crate::gasometer::{self, Gasometer};
 
 pub enum StackExitKind {
